# CHANGES

<!-- next-header -->

## [Unreleased] - ReleaseDate

<<<<<<< HEAD
* Add `_with_encoding` suffix method. [#59]
=======
* ci: windows: Use pre-installed vcpkg and fix build [#81]
* Raise MSRV to 1.49.0
* Upgrade tokio-util to 0.7.0

[#81]: https://github.com/OSSystems/compress-tools-rs/issues/81
>>>>>>> 48da7e5f

## [0.12.2] - 2021-09-23

* Fix locale drop causing crash on a system without locale [#71]

[#71]: https://github.com/OSSystems/compress-tools-rs/issues/71

## [0.12.1] - 2021-09-03

## [0.12.0] - 2021-08-03

* Use "lossy" strings for invalid filenames. [#59]
* Fix zip-slip vulnerability. [#63]
* Fix memory leak when dropping locale guard. [#64]
* Add `ArchiveIterator` type. [#65]

[#59]: https://github.com/OSSystems/compress-tools-rs/issues/59
[#63]: https://github.com/OSSystems/compress-tools-rs/issues/63
[#64]: https://github.com/OSSystems/compress-tools-rs/issues/64
[#65]: https://github.com/OSSystems/compress-tools-rs/issues/65

## [0.11.2] - 2021-05-29

* Bump MSRV to 1.46. [#54]
* Install VcPkg/Pkg-Config depending on target env. [#56]
* Fix invalid display attribute causing build error [#58]

[#54]: https://github.com/OSSystems/compress-tools-rs/issues/54
[#56]: https://github.com/OSSystems/compress-tools-rs/pull/56
[#58]: https://github.com/OSSystems/compress-tools-rs/pull/58

## [0.11.1] - 2021-03-07

* Fix when uncompressing 7z archive to a directory. [#53]

[#53]: https://github.com/OSSystems/compress-tools-rs/issues/53

## [0.11.0] - 2021-03-03

### Fixed

* Fix unpacking of filenames with contains UTF-8 characters. [#52]
* Fixed the build script so it enforce the use of `libarchive` 3.2.0 or newer.

[#52]: https://github.com/OSSystems/compress-tools-rs/pull/52

## [0.10.0] - 2021-02-11

### Changed

* Update MSRV to 1.44.0.

### Fixed

* Fix error when uncompressing specific files from 7z archives. [#48]

[#48]: https://github.com/OSSystems/compress-tools-rs/pull/48

## [0.9.0] - 2020-12-25

* Upgrade `tokio` to 1.0.0 release.

## [0.8.0] - 2020-10-19

### Changed

* Upgrade `tokio` to 0.3.0 release.

## [0.7.1] - 2020-09-15

### Fixed

* Fix two memory leaks related to entry pathname and hardlink handling. [#33]
* Fix a memory leak found in the error handling code path. [#33]

[#33]: https://github.com/OSSystems/compress-tools-rs/pull/33

## [0.7.0] - 2020-09-05

### Added

* Optional async support
* Uncompress service example and its async-std and Tokio counterparts

### Removed

* Removed `Error::NullEntry` as it is unused.

### Changed

* Replaced `Error::FileNotFound` with `std::io::Error` using the
  `std::io::ErrorKind::NotFound`.

* Change error enum names to more meaninful ones. The following errors were
  renamed as:

  - `ExtractionError` to `Extraction`
  - `ArchiveNull` to `NullArchive`
  - `EntryNull` to `NullEntry`

* Change MSRV to 1.42.0

## [0.6.0] - 2020-06-28

### Added

* `list_archive_file` allow for getting the list of files included in an archive. [#22]

### Changed

* Change MSRV to 1.40.0

[#22]: https://github.com/OSSystems/compress-tools-rs/issues/22

## [0.5.1] - 2020-05-12

### Changed

* Lower required version of libarchive to 3 instead of 3.2.2 [#21]

[#21]: https://github.com/OSSystems/compress-tools-rs/pull/21

## [0.5.0] - 2020-04-30

### Added

* Support for windows build through `vcpkg` [#19]

[#19]: https://github.com/OSSystems/compress-tools-rs/pull/19

## [0.4.0] - 2020-04-17

### Added

* `uncompress_data` (previously `uncompress_file`) and `uncompress_archive_file`, on success, now return the ammount of bytes they have uncompressed [#16]

[#16]: https://github.com/OSSystems/compress-tools-rs/pull/16

### Changed

* More generic read/write api (should not be a breaking change) [#14]
  * `Read` and `Write` arguments are no longer required to be a mutable reference,
    which allows for more tyes to be used, as `&mut [u8]`

* Renamed `uncompress_file` function to `uncompress_data` [#17]

[#14]: https://github.com/OSSystems/compress-tools-rs/pull/14
[#17]: https://github.com/OSSystems/compress-tools-rs/pull/17

## [0.3.1] - 2020-04-14

### Fixed

* Fixed outdated README

## [0.3.0] - 2020-04-14

### Added

* Add crate level error type [#4]

### Changed

* API fully Reworked [#6]

* Archive and uncompression is now handled with ffi calls to libarchive [#6]

* Improved documentation, tests and examples

[#4]: https://github.com/OSSystems/compress-tools-rs/pull/4
[#6]: https://github.com/OSSystems/compress-tools-rs/pull/6

## [0.2.0] - 2019-04-29

### Added

* Add support for Zip compressed archives [#3]

[#3]: https://github.com/OSSystems/compress-tools-rs/pull/3

## [0.1.2] - 2019-04-29

### Changed

* Add flags to tar command to perserve file permissions

* Use BusyBox compatible commands for uncompression

## [0.1.0] - 2019-04-25

* First release<|MERGE_RESOLUTION|>--- conflicted
+++ resolved
@@ -4,15 +4,13 @@
 
 ## [Unreleased] - ReleaseDate
 
-<<<<<<< HEAD
 * Add `_with_encoding` suffix method. [#59]
-=======
+
 * ci: windows: Use pre-installed vcpkg and fix build [#81]
 * Raise MSRV to 1.49.0
 * Upgrade tokio-util to 0.7.0
 
 [#81]: https://github.com/OSSystems/compress-tools-rs/issues/81
->>>>>>> 48da7e5f
 
 ## [0.12.2] - 2021-09-23
 
